use prost_types::Any;

<<<<<<< HEAD
use crate::events::IbcEvent;
use crate::ics02_client::client_header::AnyHeader;
use crate::ics02_client::client_state::AnyClientState;
=======
use crate::ics02_client::client_state::AnyClientState;
use crate::ics02_client::header::AnyHeader;
>>>>>>> ad827a94
use crate::ics18_relayer::error::Error;
use crate::ics24_host::identifier::ClientId;
use crate::Height;
use crate::{events::IbcEvent, signer::Signer};

/// Trait capturing all dependencies (i.e., the context) which algorithms in ICS18 require to
/// relay packets between chains. This trait comprises the dependencies towards a single chain.
/// Most of the functions in this represent wrappers over the ABCI interface.
/// This trait mimics the `Chain` trait, but at a lower level of abstraction (no networking, header
/// types, light client, RPC client, etc.)
pub trait Ics18Context {
    /// Returns the latest height of the chain.
    fn query_latest_height(&self) -> Height;

    /// Returns this client state for the given `client_id` on this chain.
    /// Wrapper over the `/abci_query?path=..` endpoint.
    fn query_client_full_state(&self, client_id: &ClientId) -> Option<AnyClientState>;

    /// Returns the most advanced header of this chain.
    fn query_latest_header(&self) -> Option<AnyHeader>;

    /// Interface that the relayer uses to submit a datagram to this chain.
    /// One can think of this as wrapping around the `/broadcast_tx_commit` ABCI endpoint.
    fn send(&mut self, msgs: Vec<Any>) -> Result<Vec<IbcEvent>, Error>;

<<<<<<< HEAD
    /// Temporary solution. Similar to `CosmosSdkChain::key_and_signer()` but simpler.
    fn signer(&self) -> AccountId;
=======
    /// Temporary solution. Similar to `CosmosSDKChain::key_and_signer()` but simpler.
    fn signer(&self) -> Signer;
>>>>>>> ad827a94
}<|MERGE_RESOLUTION|>--- conflicted
+++ resolved
@@ -1,17 +1,13 @@
 use prost_types::Any;
 
-<<<<<<< HEAD
 use crate::events::IbcEvent;
-use crate::ics02_client::client_header::AnyHeader;
-use crate::ics02_client::client_state::AnyClientState;
-=======
 use crate::ics02_client::client_state::AnyClientState;
 use crate::ics02_client::header::AnyHeader;
->>>>>>> ad827a94
+
 use crate::ics18_relayer::error::Error;
 use crate::ics24_host::identifier::ClientId;
+use crate::signer::Signer;
 use crate::Height;
-use crate::{events::IbcEvent, signer::Signer};
 
 /// Trait capturing all dependencies (i.e., the context) which algorithms in ICS18 require to
 /// relay packets between chains. This trait comprises the dependencies towards a single chain.
@@ -33,11 +29,6 @@
     /// One can think of this as wrapping around the `/broadcast_tx_commit` ABCI endpoint.
     fn send(&mut self, msgs: Vec<Any>) -> Result<Vec<IbcEvent>, Error>;
 
-<<<<<<< HEAD
-    /// Temporary solution. Similar to `CosmosSdkChain::key_and_signer()` but simpler.
-    fn signer(&self) -> AccountId;
-=======
     /// Temporary solution. Similar to `CosmosSDKChain::key_and_signer()` but simpler.
     fn signer(&self) -> Signer;
->>>>>>> ad827a94
 }