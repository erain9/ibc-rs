--- conflicted
+++ resolved
@@ -23,13 +23,7 @@
 
     // The client must not be frozen.
     if client_state.is_frozen() {
-<<<<<<< HEAD
-        return Err(Kind::VerifiedFrozenClient
-            .context(client.to_string())
-            .into());
-=======
         return Err(Kind::FrozenClient(client_id).into());
->>>>>>> e4557812
     }
 
     if ctx
