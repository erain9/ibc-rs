<<<<<<< HEAD
use alloc::string::String;
use anomaly::{BoxError, Context};
use thiserror::Error;

pub type ValidationError = anomaly::Error<ValidationKind>;

#[derive(Clone, Debug, Error, PartialEq, Eq)]
pub enum ValidationKind {
    #[error("identifier {id} cannot contain separator '/'")]
    ContainsSeparator { id: String },

    #[error("identifier {id} has invalid length {length} must be between {min}-{max} characters")]
    InvalidLength {
        id: String,
        length: usize,
        min: usize,
        max: usize,
    },

    #[error("identifier {id} must only contain alphanumeric characters or `.`, `_`, `+`, `-`, `#`, - `[`, `]`, `<`, `>`")]
    InvalidCharacter { id: String },

    #[error("identifier cannot be empty")]
    Empty,

    #[error("chain identifiers are expected to be in epoch format {id}")]
    ChainIdInvalidFormat { id: String },

    #[error("Invalid channel id in counterparty")]
    InvalidCounterpartyChannelId,
}

impl ValidationKind {
    pub fn contains_separator(id: String) -> Self {
        Self::ContainsSeparator { id }
    }

    pub fn invalid_length(id: String, length: usize, min: usize, max: usize) -> Self {
        Self::InvalidLength {
            id,
            length,
            min,
            max,
        }
    }

    pub fn invalid_character(id: String) -> Self {
        Self::InvalidCharacter { id }
    }

    pub fn empty() -> Self {
        Self::Empty
    }

    pub fn chain_id_invalid_format(id: String) -> Self {
        Self::ChainIdInvalidFormat { id }
    }

    pub fn context(self, source: impl Into<BoxError>) -> Context<Self> {
        Context::new(self, Some(source.into()))
=======
use flex_error::define_error;

define_error! {
    #[derive(Debug, PartialEq, Eq)]
    ValidationError {
        ContainSeparator
            { id : String }
            | e | { format_args!("identifier {0} cannot contain separator '/'", e.id) },

        InvalidLength
            {
                id: String,
                length: usize,
                min: usize,
                max: usize,
            }
            | e | { format_args!("identifier {0} has invalid length {1} must be between {2}-{3} characters", e.id, e.length, e.min, e.max) },

        InvalidCharacter
            { id: String }
            | e | { format_args!("identifier {0} must only contain alphanumeric characters or `.`, `_`, `+`, `-`, `#`, - `[`, `]`, `<`, `>`", e.id) },

        Empty
            | _ | { "identifier cannot be empty" },

        ChainIdInvalidFormat
            { id: String }
            | e | { format_args!("chain identifiers are expected to be in epoch format {0}", e.id) },

        InvalidCounterpartyChannelId
            |_| { "Invalid channel id in counterparty" }
>>>>>>> 70fa51c2
    }
}<|MERGE_RESOLUTION|>--- conflicted
+++ resolved
@@ -1,65 +1,4 @@
-<<<<<<< HEAD
 use alloc::string::String;
-use anomaly::{BoxError, Context};
-use thiserror::Error;
-
-pub type ValidationError = anomaly::Error<ValidationKind>;
-
-#[derive(Clone, Debug, Error, PartialEq, Eq)]
-pub enum ValidationKind {
-    #[error("identifier {id} cannot contain separator '/'")]
-    ContainsSeparator { id: String },
-
-    #[error("identifier {id} has invalid length {length} must be between {min}-{max} characters")]
-    InvalidLength {
-        id: String,
-        length: usize,
-        min: usize,
-        max: usize,
-    },
-
-    #[error("identifier {id} must only contain alphanumeric characters or `.`, `_`, `+`, `-`, `#`, - `[`, `]`, `<`, `>`")]
-    InvalidCharacter { id: String },
-
-    #[error("identifier cannot be empty")]
-    Empty,
-
-    #[error("chain identifiers are expected to be in epoch format {id}")]
-    ChainIdInvalidFormat { id: String },
-
-    #[error("Invalid channel id in counterparty")]
-    InvalidCounterpartyChannelId,
-}
-
-impl ValidationKind {
-    pub fn contains_separator(id: String) -> Self {
-        Self::ContainsSeparator { id }
-    }
-
-    pub fn invalid_length(id: String, length: usize, min: usize, max: usize) -> Self {
-        Self::InvalidLength {
-            id,
-            length,
-            min,
-            max,
-        }
-    }
-
-    pub fn invalid_character(id: String) -> Self {
-        Self::InvalidCharacter { id }
-    }
-
-    pub fn empty() -> Self {
-        Self::Empty
-    }
-
-    pub fn chain_id_invalid_format(id: String) -> Self {
-        Self::ChainIdInvalidFormat { id }
-    }
-
-    pub fn context(self, source: impl Into<BoxError>) -> Context<Self> {
-        Context::new(self, Some(source.into()))
-=======
 use flex_error::define_error;
 
 define_error! {
@@ -91,6 +30,5 @@
 
         InvalidCounterpartyChannelId
             |_| { "Invalid channel id in counterparty" }
->>>>>>> 70fa51c2
     }
 }