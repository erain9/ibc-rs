use crate::Height;
use anomaly::{BoxError, Context};
use thiserror::Error;

use crate::ics24_host::error::ValidationKind;
use tendermint::{account::Id, validator::Info};

pub type Error = anomaly::Error<Kind>;

#[derive(Clone, Debug, Error)]
pub enum Kind {
    #[error("invalid trusting period")]
    InvalidTrustingPeriod,

<<<<<<< HEAD
    #[error("invalid client state trust threshold ")]
=======
    #[error("invalid client state trust threshold")]
>>>>>>> 9f38c37b
    InvalidTrustThreshold,

    #[error("invalid unbonding period")]
    InvalidUnboundingPeriod,

    #[error("invalid address")]
    InvalidAddress,

    #[error("invalid header, failed basic validation")]
    InvalidHeader,

    #[error("validation error")]
    ValidationError,

    #[error("invalid raw client state")]
    InvalidRawClientState,

    #[error("invalid chain identifier: raw value {0} with underlying validation error: {1}")]
    InvalidChainId(String, ValidationKind),

    #[error("invalid raw height")]
    InvalidRawHeight,

    #[error("invalid raw client consensus state")]
    InvalidRawConsensusState,

    #[error("invalid raw header")]
    InvalidRawHeader,

    #[error("invalid raw misbehaviour")]
    InvalidRawMisbehaviour,

    #[error(" hearder timestamp {0} must be at greater than current client consensus state timestamp {1}")]
    LowUpdateTimestamp(String, String),

    #[error(
        "Header timestamp {0} is outside the trusting period w.r.t. consenus state timestamp{1}"
    )]
    HeaderTimestampOutsideTrustingTime(String, String),

    #[error(" hearder height = {0} is invalid")]
    InvalidHeaderHeight(Height),

    #[error(" hearder height {0} must be at greater than current client height {1}")]
    LowUpdateHeight(Height, Height),
}

impl Kind {
    pub fn context(self, source: impl Into<BoxError>) -> Context<Self> {
        Context::new(self, Some(source.into()))
    }
}

#[derive(Clone, Debug, Error)]
pub enum VerificationError {
    #[error("Couldn't verify signature `{signature:?}` with validator `{validator:?}` on sign_bytes `{sign_bytes:?}`")]
    InvalidSignature {
        /// Signature as a byte array
        signature: Vec<u8>,
        /// Validator which provided the signature
        validator: Box<Info>,
        /// Bytes which were signed
        sign_bytes: Vec<u8>,
    },

    /// Duplicate validator in commit signatures
    #[error("duplicate validator with address {0}")]
    DuplicateValidator(Id),

    /// Insufficient signers overlap
    #[error("insufficient signers overlap {0} {1}")]
    InsufficientOverlap(u64, u64),
}<|MERGE_RESOLUTION|>--- conflicted
+++ resolved
@@ -12,11 +12,7 @@
     #[error("invalid trusting period")]
     InvalidTrustingPeriod,
 
-<<<<<<< HEAD
-    #[error("invalid client state trust threshold ")]
-=======
     #[error("invalid client state trust threshold")]
->>>>>>> 9f38c37b
     InvalidTrustThreshold,
 
     #[error("invalid unbonding period")]
