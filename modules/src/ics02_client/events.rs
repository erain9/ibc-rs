//! Types for the IBC events emitted from Tendermint Websocket by the client module.

<<<<<<< HEAD
use alloc::string::String;
use anomaly::BoxError;
use core::convert::{TryFrom, TryInto};
=======
use prost::Message;
>>>>>>> 70fa51c2
use serde_derive::{Deserialize, Serialize};
use subtle_encoding::hex;
use tendermint_proto::Protobuf;

use crate::events::{extract_attribute, Error, IbcEvent, RawObject};
use crate::ics02_client::client_type::ClientType;
use crate::ics02_client::header::AnyHeader;
use crate::ics02_client::height::Height;
use crate::ics24_host::identifier::ClientId;

/// The content of the `type` field for the event that a chain produces upon executing the create client transaction.
const CREATE_EVENT_TYPE: &str = "create_client";
const UPDATE_EVENT_TYPE: &str = "update_client";
const MISBEHAVIOUR_EVENT_TYPE: &str = "client_misbehaviour";
const UPGRADE_EVENT_TYPE: &str = "upgrade_client";

/// The content of the `key` field for the attribute containing the client identifier.
const CLIENT_ID_ATTRIBUTE_KEY: &str = "client_id";

/// The content of the `key` field for the attribute containing the client type.
const CLIENT_TYPE_ATTRIBUTE_KEY: &str = "client_type";

/// The content of the `key` field for the attribute containing the height.
const CONSENSUS_HEIGHT_ATTRIBUTE_KEY: &str = "consensus_height";

/// The content of the `key` field for the header in update client event.
const HEADER: &str = "header";

pub fn try_from_tx(event: &tendermint::abci::Event) -> Option<IbcEvent> {
    match event.type_str.as_ref() {
        CREATE_EVENT_TYPE => Some(IbcEvent::CreateClient(CreateClient(
            extract_attributes_from_tx(event),
        ))),
        UPDATE_EVENT_TYPE => Some(IbcEvent::UpdateClient(UpdateClient {
            common: extract_attributes_from_tx(event),
            header: extract_header_from_tx(event),
        })),
        MISBEHAVIOUR_EVENT_TYPE => Some(IbcEvent::ClientMisbehaviour(ClientMisbehaviour(
            extract_attributes_from_tx(event),
        ))),
        UPGRADE_EVENT_TYPE => Some(IbcEvent::UpgradeClient(UpgradeClient(
            extract_attributes_from_tx(event),
        ))),
        _ => None,
    }
}

fn extract_attributes_from_tx(event: &tendermint::abci::Event) -> Attributes {
    let mut attr = Attributes::default();

    for tag in &event.attributes {
        let key = tag.key.as_ref();
        let value = tag.value.as_ref();
        match key {
            CLIENT_ID_ATTRIBUTE_KEY => attr.client_id = value.parse().unwrap(),
            CLIENT_TYPE_ATTRIBUTE_KEY => attr.client_type = value.parse().unwrap(),
            CONSENSUS_HEIGHT_ATTRIBUTE_KEY => attr.consensus_height = value.parse().unwrap(),
            // TODO: `Attributes` has 4 fields and we're only parsing 3
            _ => {}
        }
    }

    attr
}

pub fn extract_header_from_tx(event: &tendermint::abci::Event) -> Option<AnyHeader> {
    for tag in &event.attributes {
        let key = tag.key.as_ref();
        let value = tag.value.as_ref();
        if let HEADER = key {
            let header_bytes = hex::decode(value).unwrap();
            let header: AnyHeader = Protobuf::decode(header_bytes.as_ref()).unwrap();
            return Some(header);
        }
    }
    None
}

/// NewBlock event signals the committing & execution of a new block.
// TODO - find a better place for NewBlock
#[derive(Debug, Deserialize, Serialize, Clone, Copy)]
pub struct NewBlock {
    pub height: Height,
}

impl NewBlock {
    pub fn new(h: Height) -> NewBlock {
        NewBlock { height: h }
    }
    pub fn set_height(&mut self, height: Height) {
        self.height = height;
    }
    pub fn height(&self) -> Height {
        self.height
    }
}

impl From<NewBlock> for IbcEvent {
    fn from(v: NewBlock) -> Self {
        IbcEvent::NewBlock(v)
    }
}

#[derive(Debug, Deserialize, Serialize, Clone, PartialEq, Eq, PartialOrd, Ord, Hash)]
pub struct Attributes {
    pub height: Height,
    pub client_id: ClientId,
    pub client_type: ClientType,
    pub consensus_height: Height,
}

impl Default for Attributes {
    fn default() -> Self {
        Attributes {
            height: Default::default(),
            client_id: Default::default(),
            client_type: ClientType::Tendermint,
            consensus_height: Height::default(),
        }
    }
}

impl core::fmt::Display for Attributes {
    fn fmt(&self, f: &mut core::fmt::Formatter<'_>) -> Result<(), core::fmt::Error> {
        write!(
            f,
            "h: {}, cs_h: {}({})",
            self.height, self.client_id, self.consensus_height
        )
    }
}

fn extract_attributes(object: &RawObject, namespace: &str) -> Result<Attributes, Error> {
    Ok(Attributes {
        height: object.height,

        client_id: extract_attribute(object, &format!("{}.client_id", namespace))?
            .parse()
            .map_err(Error::parse)?,

        client_type: extract_attribute(object, &format!("{}.client_type", namespace))?
            .parse()
            .map_err(Error::client)?,

        consensus_height: extract_attribute(object, &format!("{}.consensus_height", namespace))?
            .as_str()
            .try_into()
            .map_err(Error::height)?,
    })
}

/// CreateClient event signals the creation of a new on-chain client (IBC client).
#[derive(Debug, Deserialize, Serialize, Clone)]
pub struct CreateClient(pub Attributes);

impl CreateClient {
    pub fn client_id(&self) -> &ClientId {
        &self.0.client_id
    }
    pub fn height(&self) -> Height {
        self.0.height
    }
    pub fn set_height(&mut self, height: Height) {
        self.0.height = height;
    }
}

impl From<Attributes> for CreateClient {
    fn from(attrs: Attributes) -> Self {
        CreateClient(attrs)
    }
}

impl TryFrom<RawObject> for CreateClient {
    type Error = Error;
    fn try_from(obj: RawObject) -> Result<Self, Self::Error> {
        Ok(CreateClient(extract_attributes(&obj, "create_client")?))
    }
}

impl From<CreateClient> for IbcEvent {
    fn from(v: CreateClient) -> Self {
        IbcEvent::CreateClient(v)
    }
}

impl core::fmt::Display for CreateClient {
    fn fmt(&self, f: &mut core::fmt::Formatter<'_>) -> Result<(), core::fmt::Error> {
        write!(f, "{}", self.0)
    }
}

/// UpdateClient event signals a recent update of an on-chain client (IBC Client).
#[derive(Debug, Deserialize, Serialize, Clone)]
pub struct UpdateClient {
    pub common: Attributes,
    pub header: Option<AnyHeader>,
}

impl UpdateClient {
    pub fn client_id(&self) -> &ClientId {
        &self.common.client_id
    }
    pub fn client_type(&self) -> ClientType {
        self.common.client_type
    }

    pub fn height(&self) -> Height {
        self.common.height
    }

    pub fn set_height(&mut self, height: Height) {
        self.common.height = height;
    }

    pub fn consensus_height(&self) -> Height {
        self.common.consensus_height
    }
}

impl From<Attributes> for UpdateClient {
    fn from(attrs: Attributes) -> Self {
        UpdateClient {
            common: attrs,
            header: None,
        }
    }
}

impl TryFrom<RawObject> for UpdateClient {
    type Error = Error;

    fn try_from(obj: RawObject) -> Result<Self, Self::Error> {
        let header_str: Option<String> = obj
            .events
            .get("update_client.header")
            .and_then(|tags| tags[obj.idx].parse().ok());

        let header: Option<AnyHeader> = match header_str {
            Some(str) => {
                let header_bytes = hex::decode(str).map_err(Error::subtle_encoding)?;

                let decoded = prost_types::Any::decode(header_bytes.as_ref())
                    .map_err(Error::decode)?
                    .try_into()
                    .map_err(Error::client)?;

                Some(decoded)
            }
            None => None,
        };

        Ok(UpdateClient {
            common: extract_attributes(&obj, "update_client")?,
            header,
        })
    }
}

impl From<UpdateClient> for IbcEvent {
    fn from(v: UpdateClient) -> Self {
        IbcEvent::UpdateClient(v)
    }
}

impl core::fmt::Display for UpdateClient {
    fn fmt(&self, f: &mut core::fmt::Formatter<'_>) -> Result<(), core::fmt::Error> {
        write!(f, "{}", self.common)
    }
}

/// ClientMisbehaviour event signals the update of an on-chain client (IBC Client) with evidence of
/// misbehaviour.
#[derive(Debug, Deserialize, Serialize, Clone)]
pub struct ClientMisbehaviour(Attributes);

impl ClientMisbehaviour {
    pub fn client_id(&self) -> &ClientId {
        &self.0.client_id
    }
    pub fn height(&self) -> Height {
        self.0.height
    }
    pub fn set_height(&mut self, height: Height) {
        self.0.height = height;
    }
}

impl TryFrom<RawObject> for ClientMisbehaviour {
    type Error = Error;
    fn try_from(obj: RawObject) -> Result<Self, Error> {
        Ok(ClientMisbehaviour(extract_attributes(
            &obj,
            "client_misbehaviour",
        )?))
    }
}

impl From<ClientMisbehaviour> for IbcEvent {
    fn from(v: ClientMisbehaviour) -> Self {
        IbcEvent::ClientMisbehaviour(v)
    }
}

/// Signals a recent upgrade of an on-chain client (IBC Client).
#[derive(Clone, Debug, PartialEq, Eq, PartialOrd, Ord, Hash, Deserialize, Serialize)]
pub struct UpgradeClient(Attributes);

impl UpgradeClient {
    pub fn set_height(&mut self, height: Height) {
        self.0.height = height;
    }
    pub fn client_id(&self) -> &ClientId {
        &self.0.client_id
    }
}

impl From<Attributes> for UpgradeClient {
    fn from(attrs: Attributes) -> Self {
        UpgradeClient(attrs)
    }
}<|MERGE_RESOLUTION|>--- conflicted
+++ resolved
@@ -1,12 +1,8 @@
 //! Types for the IBC events emitted from Tendermint Websocket by the client module.
 
-<<<<<<< HEAD
 use alloc::string::String;
-use anomaly::BoxError;
 use core::convert::{TryFrom, TryInto};
-=======
 use prost::Message;
->>>>>>> 70fa51c2
 use serde_derive::{Deserialize, Serialize};
 use subtle_encoding::hex;
 use tendermint_proto::Protobuf;
