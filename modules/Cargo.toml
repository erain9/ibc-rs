[package]
name = "relayer-modules"
version = "0.1.0"
edition = "2018"
authors = [
  "Anca Zamfir <anca@interchain.io>",
  "Romain Ruetschi <romain@informal.systems>"
]

[features]
# Default features
#default = ["paths-cosmos"]
default = ["paths-ics"]

# In IBC queries, use paths as defined in the Cosmos-SDK Go implementation, rather than in the ICS.
paths-cosmos = []
paths-ics = []

[dependencies]
<<<<<<< HEAD
tendermint = { git = "https://github.com/iqlusioninc/tendermint-rs.git", branch = "zaki-event-subscribe" }
=======
tendermint = { git = "https://github.com/informalsystems/tendermint-rs.git", branch = "master" }
>>>>>>> fee17f86

anomaly = "0.2.0"
thiserror = "1.0"
serde_derive = "1.0"
serde = "1.0"
serde_json = "1"

[dev-dependencies]
tokio = { version = "0.2", features = ["macros"] }
<|MERGE_RESOLUTION|>--- conflicted
+++ resolved
@@ -17,11 +17,7 @@
 paths-ics = []
 
 [dependencies]
-<<<<<<< HEAD
 tendermint = { git = "https://github.com/iqlusioninc/tendermint-rs.git", branch = "zaki-event-subscribe" }
-=======
-tendermint = { git = "https://github.com/informalsystems/tendermint-rs.git", branch = "master" }
->>>>>>> fee17f86
 
 anomaly = "0.2.0"
 thiserror = "1.0"
