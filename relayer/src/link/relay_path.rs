--- conflicted
+++ resolved
@@ -45,14 +45,10 @@
 
 const MAX_RETRIES: usize = 5;
 
-<<<<<<< HEAD
-pub struct RelayPath {
-    channel: Channel,
-
-=======
+
 pub struct RelayPath<ChainA: ChainHandle, ChainB: ChainHandle> {
     channel: Channel<ChainA, ChainB>,
->>>>>>> 5ea7e846
+  
     // Marks whether this path has already cleared pending packets.
     // Packets should be cleared once (at startup), then this
     // flag turns to `false`.
@@ -597,7 +593,7 @@
             return Ok(S::Reply::empty());
         }
 
-<<<<<<< HEAD
+
         let target = self.infer_target_chain(&odata);
 
         let msgs = odata.assemble_msgs(self)?;
@@ -611,31 +607,6 @@
         match odata.target {
             OperationalDataTarget::Source => self.src_chain().clone(),
             OperationalDataTarget::Destination => self.dst_chain().clone(),
-=======
-        let msgs = odata.assemble_msgs(self)?;
-
-        let tx_events = match odata.target {
-            OperationalDataTarget::Source => self
-                .src_chain()
-                .send_msgs(msgs)
-                .map_err(LinkError::relayer)?,
-            OperationalDataTarget::Destination => self
-                .dst_chain()
-                .send_msgs(msgs)
-                .map_err(LinkError::relayer)?,
-        };
-
-        info!("[{}] result {}\n", self, PrettyEvents(&tx_events));
-
-        let ev = tx_events
-            .clone()
-            .into_iter()
-            .find(|event| matches!(event, IbcEvent::ChainError(_)));
-
-        match ev {
-            Some(ev) => Err(LinkError::send(ev)),
-            None => Ok(RelaySummary::from_events(tx_events)),
->>>>>>> 5ea7e846
         }
     }
 
