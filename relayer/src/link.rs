--- conflicted
+++ resolved
@@ -30,14 +30,8 @@
     pub src_channel_id: ChannelId,
 }
 
-<<<<<<< HEAD
-// TODO: Refactor this, so we avoid calling `link.a_to_b`.
-pub struct Link {
-    pub a_to_b: RelayPath,
-=======
 pub struct Link<ChainA: ChainHandle, ChainB: ChainHandle> {
     pub a_to_b: RelayPath<ChainA, ChainB>,
->>>>>>> 5ea7e846
 }
 
 impl<ChainA: ChainHandle, ChainB: ChainHandle> Link<ChainA, ChainB> {
