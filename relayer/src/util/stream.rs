--- conflicted
+++ resolved
@@ -1,3 +1,4 @@
+use core::mem;
 use async_stream::stream;
 use futures::stream::Stream;
 
@@ -51,21 +52,6 @@
         let mut state = None;
 
         for await x in input {
-<<<<<<< HEAD
-            match &mut state {
-                None => {
-                    state = Some(State { cur: x, group: vec![] });
-                },
-                Some(state) if group_these(&state.cur, &x) => {
-                    let prev = core::mem::replace(&mut state.cur, x);
-                    state.group.push(prev);
-                },
-                Some(state) => {
-                    let cur = core::mem::replace(&mut state.cur, x);
-                    state.group.push(cur);
-                    let group = core::mem::replace(&mut state.group, vec![]);
-                    yield group;
-=======
             match x {
                 Ok(x) => {
                     match &mut state {
@@ -73,19 +59,19 @@
                             state = Some(State { cur: x, group: vec![] });
                         },
                         Some(state) if group_these(&state.cur, &x) => {
-                            let prev = std::mem::replace(&mut state.cur, x);
+                            let prev = mem::replace(&mut state.cur, x);
                             state.group.push(prev);
                         },
                         Some(state) => {
-                            let cur = std::mem::replace(&mut state.cur, x);
+                            let cur = mem::replace(&mut state.cur, x);
                             state.group.push(cur);
-                            let group = std::mem::take(&mut state.group);
+                            let group = mem::take(&mut state.group);
                             yield Ok(group);
                         }
                     }
                 }
                 Err(e) => {
-                    if let Some(cur_state) = std::mem::take(&mut state) {
+                    if let Some(cur_state) = mem::take(&mut state) {
                         if !cur_state.group.is_empty() {
                             yield Ok(cur_state.group);
                         }
@@ -93,7 +79,6 @@
                     }
 
                     yield Err(e);
->>>>>>> 66ceac29
                 }
             }
         }
