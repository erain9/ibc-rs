//! Cli Config
//!
//! See instructions in `commands.rs` to specify the path to your
//! application's configuration file and/or command-line options
//! for specifying it.

use std::collections::BTreeSet;

<<<<<<< HEAD
use abscissa_core::{EntryPoint, Options};

use crate::commands::CliCmd;
=======
use thiserror::Error;
>>>>>>> 1bf206d2

use ibc::ics24_host::identifier::ChainId;
pub use ibc_relayer::config::Config;

<<<<<<< HEAD
/// Get the path to configuration file
pub fn config_path() -> Result<PathBuf, Box<dyn std::error::Error>> {
    let mut args = std::env::args();
    assert!(args.next().is_some(), "expected one argument but got zero");
    let args = args.collect::<Vec<_>>();
    let app = EntryPoint::<CliCmd>::parse_args_default(args.as_slice())?;
    let config_path = app.config.ok_or("no config file specified")?;
    Ok(config_path)
=======
/// Specifies all the possible syntactic errors
/// that a Hermes configuration file could contain.
#[derive(Error, Debug)]
pub enum Error {
    /// No chain is configured
    #[error("config file does not specify any chain")]
    ZeroChains,

    /// The log level is invalid
    #[error("config file specifies an invalid log level ('{0}'), caused by: {1}")]
    InvalidLogLevel(String, String),

    /// Duplicate chains configured
    #[error("config file has duplicate entry for the chain with id {0}")]
    DuplicateChains(ChainId),
}

/// Method for syntactic validation of the input
/// configuration file.
pub fn validate_config(config: &Config) -> Result<(), Error> {
    // Check for duplicate chain configuration.
    let mut unique_chain_ids = BTreeSet::new();
    for chain_id in config.chains.iter().map(|c| c.id.clone()) {
        if !unique_chain_ids.insert(chain_id.clone()) {
            return Err(Error::DuplicateChains(chain_id));
        }
    }

    Ok(())
>>>>>>> 1bf206d2
}<|MERGE_RESOLUTION|>--- conflicted
+++ resolved
@@ -6,42 +6,33 @@
 
 use std::collections::BTreeSet;
 
-<<<<<<< HEAD
-use abscissa_core::{EntryPoint, Options};
+use flex_error::{define_error, TraceError};
+use ibc::ics24_host::identifier::ChainId;
+use ibc_relayer::config::Config;
+use tracing_subscriber::filter::ParseError;
 
-use crate::commands::CliCmd;
-=======
-use thiserror::Error;
->>>>>>> 1bf206d2
+// Specifies all the possible syntactic errors
+// that a Hermes configuration file could contain.
+define_error! {
+    Error {
+        ZeroChain
+            |_| { "config file does not specify any chain" },
 
-use ibc::ics24_host::identifier::ChainId;
-pub use ibc_relayer::config::Config;
+        InvalidLogLevel
+            { log_level: String, }
+            [ TraceError<ParseError> ]
+            |e| {
+                format!("config file specifies an invalid log level ('{0}'), caused by",
+                    e.log_level)
+            },
 
-<<<<<<< HEAD
-/// Get the path to configuration file
-pub fn config_path() -> Result<PathBuf, Box<dyn std::error::Error>> {
-    let mut args = std::env::args();
-    assert!(args.next().is_some(), "expected one argument but got zero");
-    let args = args.collect::<Vec<_>>();
-    let app = EntryPoint::<CliCmd>::parse_args_default(args.as_slice())?;
-    let config_path = app.config.ok_or("no config file specified")?;
-    Ok(config_path)
-=======
-/// Specifies all the possible syntactic errors
-/// that a Hermes configuration file could contain.
-#[derive(Error, Debug)]
-pub enum Error {
-    /// No chain is configured
-    #[error("config file does not specify any chain")]
-    ZeroChains,
-
-    /// The log level is invalid
-    #[error("config file specifies an invalid log level ('{0}'), caused by: {1}")]
-    InvalidLogLevel(String, String),
-
-    /// Duplicate chains configured
-    #[error("config file has duplicate entry for the chain with id {0}")]
-    DuplicateChains(ChainId),
+        DuplicateChains
+            { chain_id: ChainId }
+            |e| {
+                format!("config file has duplicate entry for the chain with id {0}",
+                    e.chain_id)
+            },
+    }
 }
 
 /// Method for syntactic validation of the input
@@ -51,10 +42,9 @@
     let mut unique_chain_ids = BTreeSet::new();
     for chain_id in config.chains.iter().map(|c| c.id.clone()) {
         if !unique_chain_ids.insert(chain_id.clone()) {
-            return Err(Error::DuplicateChains(chain_id));
+            return Err(duplicate_chains_error(chain_id));
         }
     }
 
     Ok(())
->>>>>>> 1bf206d2
 }